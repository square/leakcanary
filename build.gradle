--- conflicted
+++ resolved
@@ -1,13 +1,8 @@
 buildscript {
   ext.versions = [
       'minSdk': 14,
-<<<<<<< HEAD
-      'compileSdk': 29,
+      'compileSdk': 31,
       'ndkVersion': '21.4.7075529',
-      'errorProne': '2.3.1',
-=======
-      'compileSdk': 31,
->>>>>>> 14b2e217
       // We would like to use Kotlin 1.4 language features but keep Kotlin 1.3 library APIs
       // The benefit is that depending clients do not have to upgrade to Kotlin 1.4
       'kotlinCompiler': '1.4.21',
