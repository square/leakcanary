--- conflicted
+++ resolved
@@ -1,31 +1,9 @@
-# recipe from https://medium.com/@fawwazyusran/how-to-travis-ci-working-for-android-api-level-28-2fde7292813c
-# needed special script to install android 28, build tools required by AGP 3.5.2
+language: android
 
-sudo: required
-language: android
-jdk: oraclejdk8
-dist: trusty
-
-android:
-  components:
-    - tools
-    - platform-tools
-    - sys-img-armeabi-v7a-google_apis-25
-
-licenses:
-    - 'android-sdk-preview-license-52d11cd2'
-    - 'android-sdk-license-.+'
-
+jdk:
+  - oraclejdk8
 
 before_install:
-<<<<<<< HEAD
-  - touch $HOME/.android/repositories.cfg
-  - yes | sdkmanager "build-tools;28.0.3"
-  - android create avd --force -n test -t android-25 --abi armeabi-v7a -c 100M
-  - emulator -avd test -no-audio -no-window &
-  #- echo no | $ANDROID_HOME/tools/bin/avdmanager create avd --force -n test -k "sys-img-armeabi-v7a-google_apis-25" -c 100M
-  #- $ANDROID_HOME/tools/emulator/emulator -avd test -no-audio -no-window &
-=======
   # Install SDK license so Android Gradle plugin can install deps.
   - mkdir "$ANDROID_HOME/licenses" || true
   - echo "d56f5187479451eabf01fb78af6dfcb131a6481e" > "$ANDROID_HOME/licenses/android-sdk-license"
@@ -37,7 +15,6 @@
   # Create and start emulator for the script. Meant to race the install task.
   - echo no | avdmanager create avd --force -n test -k "system-images;android-16;default;armeabi-v7a"
   - $ANDROID_HOME/emulator/emulator -avd test -no-audio -no-window -gpu swiftshader_indirect &
->>>>>>> 9518ccc7
 
 install:
   #Run tasks in sequence so that Gradle doesn't run 'clean' in parallel with 'build'
