--- conflicted
+++ resolved
@@ -1,20 +1,8 @@
-<<<<<<< HEAD
-public final class com/squareup/leakcanary/utils/BuildConfig {
-	public static final field BUILD_TYPE Ljava/lang/String;
-	public static final field DEBUG Z
-	public static final field LIBRARY_PACKAGE_NAME Ljava/lang/String;
-	public static final field VERSION_CODE I
-	public static final field VERSION_NAME Ljava/lang/String;
-	public fun <init> ()V
-}
-
 public final class leakcanary/DumpWrapper {
 	public static final field INSTANCE Lleakcanary/DumpWrapper;
 	public final fun dumpHprofData (Ljava/lang/String;)V
 }
 
-=======
->>>>>>> 14b2e217
 public final class leakcanary/LogcatSharkLog : shark/SharkLog$Logger {
 	public static final field Companion Lleakcanary/LogcatSharkLog$Companion;
 	public fun <init> ()V
