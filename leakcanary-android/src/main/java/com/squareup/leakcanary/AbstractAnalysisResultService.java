/*
 * Copyright (C) 2015 Square, Inc.
 *
 * Licensed under the Apache License, Version 2.0 (the "License");
 * you may not use this file except in compliance with the License.
 * You may obtain a copy of the License at
 *
 *      http://www.apache.org/licenses/LICENSE-2.0
 *
 * Unless required by applicable law or agreed to in writing, software
 * distributed under the License is distributed on an "AS IS" BASIS,
 * WITHOUT WARRANTIES OR CONDITIONS OF ANY KIND, either express or implied.
 * See the License for the specific language governing permissions and
 * limitations under the License.
 */
package com.squareup.leakcanary;

import android.content.Context;
import android.content.Intent;
import android.support.annotation.NonNull;
import android.support.annotation.Nullable;
import android.support.v4.content.ContextCompat;
import com.squareup.leakcanary.internal.AnalysisResultAccessor;
import com.squareup.leakcanary.internal.ForegroundService;
import com.squareup.leakcanary.internal.Leak;

import java.io.File;

public abstract class AbstractAnalysisResultService extends ForegroundService {

  private static final String RESULT_FILE_PATH_EXTRA = "result_file_path_extra";

<<<<<<< HEAD
  public static void sendResultToListener(Context context, String listenerServiceClassName,
                                          File result) {
=======
  public static void sendResultToListener(@NonNull Context context,
      @NonNull String listenerServiceClassName,
      @NonNull HeapDump heapDump,
      @NonNull AnalysisResult result) {
>>>>>>> f66083d9
    Class<?> listenerServiceClass;
    try {
      listenerServiceClass = Class.forName(listenerServiceClassName);
    } catch (ClassNotFoundException e) {
      throw new RuntimeException(e);
    }
    Intent intent = new Intent(context, listenerServiceClass);

    intent.putExtra(RESULT_FILE_PATH_EXTRA, result.getAbsolutePath());
    ContextCompat.startForegroundService(context, intent);
  }

  private final AnalysisResultAccessor accessor = new AnalysisResultAccessor();

  public AbstractAnalysisResultService() {
    super(AbstractAnalysisResultService.class.getName(),
        R.string.leak_canary_notification_reporting);
  }

<<<<<<< HEAD
  @Override
  protected final void onHandleIntentInForeground(Intent intent) {
    String heapDump = intent.getStringExtra(RESULT_FILE_PATH_EXTRA);
    final Leak leak = accessor.loadLeak(new File(heapDump));
    if (leak != null) {
      onHeapAnalyzed(leak.heapDump, leak.result);
    } else {
      onHeapAnalyzed(null, null);
=======
  @Override protected final void onHandleIntentInForeground(@Nullable Intent intent) {
    HeapDump heapDump = (HeapDump) intent.getSerializableExtra(HEAP_DUMP_EXTRA);
    AnalysisResult result = (AnalysisResult) intent.getSerializableExtra(RESULT_EXTRA);
    try {
      onHeapAnalyzed(heapDump, result);
    } finally {
      //noinspection ResultOfMethodCallIgnored
      heapDump.heapDumpFile.delete();
>>>>>>> f66083d9
    }
  }

  /**
   * Called after a heap dump is analyzed, whether or not a leak was found.
   * Check {@link AnalysisResult#leakFound} and {@link AnalysisResult#excludedLeak} to see if there
   * was a leak and if it can be ignored.
   * <p>
   * This will be called from a background intent service thread.
   * <p>
   * It's OK to block here and wait for the heap dump to be uploaded.
   * <p>
   * The heap dump file will be deleted immediately after this callback returns.
   */
  protected abstract void onHeapAnalyzed(@NonNull HeapDump heapDump,
      @NonNull AnalysisResult result);
}<|MERGE_RESOLUTION|>--- conflicted
+++ resolved
@@ -30,15 +30,9 @@
 
   private static final String RESULT_FILE_PATH_EXTRA = "result_file_path_extra";
 
-<<<<<<< HEAD
-  public static void sendResultToListener(Context context, String listenerServiceClassName,
-                                          File result) {
-=======
   public static void sendResultToListener(@NonNull Context context,
       @NonNull String listenerServiceClassName,
-      @NonNull HeapDump heapDump,
-      @NonNull AnalysisResult result) {
->>>>>>> f66083d9
+      @NonNull File result) {
     Class<?> listenerServiceClass;
     try {
       listenerServiceClass = Class.forName(listenerServiceClassName);
@@ -58,25 +52,14 @@
         R.string.leak_canary_notification_reporting);
   }
 
-<<<<<<< HEAD
   @Override
-  protected final void onHandleIntentInForeground(Intent intent) {
+  protected final void onHandleIntentInForeground(@Nullable Intent intent) {
     String heapDump = intent.getStringExtra(RESULT_FILE_PATH_EXTRA);
     final Leak leak = accessor.loadLeak(new File(heapDump));
     if (leak != null) {
       onHeapAnalyzed(leak.heapDump, leak.result);
     } else {
       onHeapAnalyzed(null, null);
-=======
-  @Override protected final void onHandleIntentInForeground(@Nullable Intent intent) {
-    HeapDump heapDump = (HeapDump) intent.getSerializableExtra(HEAP_DUMP_EXTRA);
-    AnalysisResult result = (AnalysisResult) intent.getSerializableExtra(RESULT_EXTRA);
-    try {
-      onHeapAnalyzed(heapDump, result);
-    } finally {
-      //noinspection ResultOfMethodCallIgnored
-      heapDump.heapDumpFile.delete();
->>>>>>> f66083d9
     }
   }
 
